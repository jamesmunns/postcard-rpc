# This file is automatically @generated by Cargo.
# It is not intended for manual editing.
version = 3

[[package]]
name = "addr2line"
version = "0.21.0"
source = "registry+https://github.com/rust-lang/crates.io-index"
checksum = "8a30b2e23b9e17a9f90641c7ab1549cd9b44f296d3ccbf309d2863cfe398a0cb"
dependencies = [
 "gimli",
]

[[package]]
name = "adler"
version = "1.0.2"
source = "registry+https://github.com/rust-lang/crates.io-index"
checksum = "f26201604c87b1e01bd3d98f8d5d9a8fcbb815e8cedb41ffccbeb4bf593a35fe"

[[package]]
name = "aho-corasick"
version = "1.1.2"
source = "registry+https://github.com/rust-lang/crates.io-index"
checksum = "b2969dcb958b36655471fc61f7e416fa76033bdd4bfed0678d8fee1e2d07a1f0"
dependencies = [
 "memchr",
]

[[package]]
name = "atomic-polyfill"
version = "0.1.11"
source = "registry+https://github.com/rust-lang/crates.io-index"
checksum = "e3ff7eb3f316534d83a8a2c3d1674ace8a5a71198eba31e2e2b597833f699b28"
dependencies = [
 "critical-section",
]

[[package]]
name = "atomic-waker"
version = "1.1.2"
source = "registry+https://github.com/rust-lang/crates.io-index"
checksum = "1505bd5d3d116872e7271a6d4e16d81d0c8570876c8de68093a09ac269d8aac0"

[[package]]
name = "autocfg"
version = "1.1.0"
source = "registry+https://github.com/rust-lang/crates.io-index"
checksum = "d468802bab17cbc0cc575e9b053f41e72aa36bfa6b7f55e3529ffa43161b97fa"

[[package]]
name = "backtrace"
version = "0.3.69"
source = "registry+https://github.com/rust-lang/crates.io-index"
checksum = "2089b7e3f35b9dd2d0ed921ead4f6d318c27680d4a5bd167b3ee120edb105837"
dependencies = [
 "addr2line",
 "cc",
 "cfg-if",
 "libc",
 "miniz_oxide",
 "object",
 "rustc-demangle",
]

[[package]]
name = "bitflags"
version = "2.4.2"
source = "registry+https://github.com/rust-lang/crates.io-index"
checksum = "ed570934406eb16438a4e976b1b4500774099c13b8cb96eec99f620f05090ddf"

[[package]]
name = "byteorder"
version = "1.5.0"
source = "registry+https://github.com/rust-lang/crates.io-index"
checksum = "1fd0f2584146f6f2ef48085050886acf353beff7305ebd1ae69500e27c67f64b"

[[package]]
name = "bytes"
version = "1.5.0"
source = "registry+https://github.com/rust-lang/crates.io-index"
checksum = "a2bd12c1caf447e69cd4528f47f94d203fd2582878ecb9e9465484c4148a8223"

[[package]]
name = "cc"
version = "1.0.83"
source = "registry+https://github.com/rust-lang/crates.io-index"
checksum = "f1174fb0b6ec23863f8b971027804a42614e347eafb0a95bf0b12cdae21fc4d0"
dependencies = [
 "libc",
]

[[package]]
name = "cfg-if"
version = "1.0.0"
source = "registry+https://github.com/rust-lang/crates.io-index"
checksum = "baf1de4339761588bc0619e3cbc0120ee582ebb74b53b4efbf79117bd2da40fd"

[[package]]
name = "cobs"
version = "0.2.3"
source = "registry+https://github.com/rust-lang/crates.io-index"
checksum = "67ba02a97a2bd10f4b59b25c7973101c79642302776489e030cd13cdab09ed15"

[[package]]
name = "const_format"
version = "0.2.32"
source = "registry+https://github.com/rust-lang/crates.io-index"
checksum = "e3a214c7af3d04997541b18d432afaff4c455e79e2029079647e72fc2bd27673"
dependencies = [
 "const_format_proc_macros",
]

[[package]]
name = "const_format_proc_macros"
version = "0.2.32"
source = "registry+https://github.com/rust-lang/crates.io-index"
checksum = "c7f6ff08fd20f4f299298a28e2dfa8a8ba1036e6cd2460ac1de7b425d76f2500"
dependencies = [
 "proc-macro2",
 "quote",
 "unicode-xid",
]

[[package]]
name = "cordyceps"
version = "0.3.2"
source = "registry+https://github.com/rust-lang/crates.io-index"
checksum = "ec10f0a762d93c4498d2e97a333805cb6250d60bead623f71d8034f9a4152ba3"
dependencies = [
 "loom 0.5.6",
 "tracing",
]

[[package]]
name = "core-foundation"
version = "0.9.4"
source = "registry+https://github.com/rust-lang/crates.io-index"
checksum = "91e195e091a93c46f7102ec7818a2aa394e1e1771c3ab4825963fa03e45afb8f"
dependencies = [
 "core-foundation-sys",
 "libc",
]

[[package]]
name = "core-foundation-sys"
version = "0.8.6"
source = "registry+https://github.com/rust-lang/crates.io-index"
checksum = "06ea2b9bc92be3c2baa9334a323ebca2d6f074ff852cd1d7b11064035cd3868f"

[[package]]
name = "critical-section"
version = "1.1.2"
source = "registry+https://github.com/rust-lang/crates.io-index"
checksum = "7059fff8937831a9ae6f0fe4d658ffabf58f2ca96aa9dec1c889f936f705f216"

[[package]]
name = "embedded-io"
version = "0.4.0"
source = "registry+https://github.com/rust-lang/crates.io-index"
checksum = "ef1a6892d9eef45c8fa6b9e0086428a2cca8491aca8f787c534a3d6d0bcb3ced"

[[package]]
name = "errno"
version = "0.3.8"
source = "registry+https://github.com/rust-lang/crates.io-index"
checksum = "a258e46cdc063eb8519c00b9fc845fc47bcfca4130e2f08e88665ceda8474245"
dependencies = [
 "libc",
 "windows-sys 0.52.0",
]

[[package]]
name = "generator"
version = "0.7.5"
source = "registry+https://github.com/rust-lang/crates.io-index"
checksum = "5cc16584ff22b460a382b7feec54b23d2908d858152e5739a120b949293bd74e"
dependencies = [
 "cc",
 "libc",
 "log",
 "rustversion",
 "windows",
]

[[package]]
name = "getrandom"
version = "0.2.11"
source = "registry+https://github.com/rust-lang/crates.io-index"
checksum = "fe9006bed769170c11f845cf00c7c1e9092aeb3f268e007c3e760ac68008070f"
dependencies = [
 "cfg-if",
 "libc",
 "wasi",
]

[[package]]
name = "gimli"
version = "0.28.0"
source = "registry+https://github.com/rust-lang/crates.io-index"
checksum = "6fb8d784f27acf97159b40fc4db5ecd8aa23b9ad5ef69cdd136d3bc80665f0c0"

[[package]]
name = "hash32"
version = "0.2.1"
source = "registry+https://github.com/rust-lang/crates.io-index"
checksum = "b0c35f58762feb77d74ebe43bdbc3210f09be9fe6742234d573bacc26ed92b67"
dependencies = [
 "byteorder",
]

[[package]]
name = "hash32"
version = "0.3.1"
source = "registry+https://github.com/rust-lang/crates.io-index"
checksum = "47d60b12902ba28e2730cd37e95b8c9223af2808df9e902d4df49588d1470606"
dependencies = [
 "byteorder",
]

[[package]]
name = "heapless"
version = "0.7.16"
source = "registry+https://github.com/rust-lang/crates.io-index"
checksum = "db04bc24a18b9ea980628ecf00e6c0264f3c1426dac36c00cb49b6fbad8b0743"
dependencies = [
 "atomic-polyfill",
 "hash32 0.2.1",
 "rustc_version",
 "serde",
 "spin",
 "stable_deref_trait",
]

[[package]]
name = "heapless"
version = "0.8.0"
source = "registry+https://github.com/rust-lang/crates.io-index"
checksum = "0bfb9eb618601c89945a70e254898da93b13be0388091d42117462b265bb3fad"
dependencies = [
 "hash32 0.3.1",
 "stable_deref_trait",
]

[[package]]
name = "hermit-abi"
version = "0.3.3"
source = "registry+https://github.com/rust-lang/crates.io-index"
checksum = "d77f7ec81a6d05a3abb01ab6eb7590f6083d08449fe5a1c8b1e620283546ccb7"

[[package]]
name = "host-client"
version = "0.1.0"
dependencies = [
 "cobs",
 "james-icd",
 "maitake-sync",
 "postcard",
 "postcard-rpc",
 "rand",
 "serde",
 "tokio",
]

[[package]]
name = "io-kit-sys"
version = "0.4.0"
source = "registry+https://github.com/rust-lang/crates.io-index"
checksum = "4769cb30e5dcf1710fc6730d3e94f78c47723a014a567de385e113c737394640"
dependencies = [
 "core-foundation-sys",
 "mach2",
]

[[package]]
name = "james-icd"
version = "0.1.0"
dependencies = [
 "postcard",
 "postcard-rpc",
 "serde",
]

[[package]]
name = "lazy_static"
version = "1.4.0"
source = "registry+https://github.com/rust-lang/crates.io-index"
checksum = "e2abad23fbc42b3700f2f279844dc832adb2b2eb069b2df918f455c4e18cc646"

[[package]]
name = "libc"
version = "0.2.150"
source = "registry+https://github.com/rust-lang/crates.io-index"
checksum = "89d92a4743f9a61002fae18374ed11e7973f530cb3a3255fb354818118b2203c"

[[package]]
name = "linux-raw-sys"
version = "0.4.13"
source = "registry+https://github.com/rust-lang/crates.io-index"
checksum = "01cda141df6706de531b6c46c3a33ecca755538219bd484262fa09410c13539c"

[[package]]
name = "lock_api"
version = "0.4.11"
source = "registry+https://github.com/rust-lang/crates.io-index"
checksum = "3c168f8615b12bc01f9c17e2eb0cc07dcae1940121185446edc3744920e8ef45"
dependencies = [
 "autocfg",
 "scopeguard",
]

[[package]]
name = "log"
version = "0.4.20"
source = "registry+https://github.com/rust-lang/crates.io-index"
checksum = "b5e6163cb8c49088c2c36f57875e58ccd8c87c7427f7fbd50ea6710b2f3f2e8f"

[[package]]
name = "loom"
version = "0.5.6"
source = "registry+https://github.com/rust-lang/crates.io-index"
checksum = "ff50ecb28bb86013e935fb6683ab1f6d3a20016f123c76fd4c27470076ac30f5"
dependencies = [
 "cfg-if",
 "generator",
 "scoped-tls",
 "tracing",
 "tracing-subscriber",
]

[[package]]
name = "loom"
version = "0.7.1"
source = "registry+https://github.com/rust-lang/crates.io-index"
checksum = "7e045d70ddfbc984eacfa964ded019534e8f6cbf36f6410aee0ed5cefa5a9175"
dependencies = [
 "cfg-if",
 "generator",
 "scoped-tls",
 "tracing",
 "tracing-subscriber",
]

[[package]]
name = "mach2"
version = "0.4.2"
source = "registry+https://github.com/rust-lang/crates.io-index"
checksum = "19b955cdeb2a02b9117f121ce63aa52d08ade45de53e48fe6a38b39c10f6f709"
dependencies = [
 "libc",
]

[[package]]
name = "maitake-sync"
version = "0.1.0"
source = "registry+https://github.com/rust-lang/crates.io-index"
checksum = "68d76dcfa3b14b75b60ff187f5df11c10fa76f227741a42070f3d36215756f24"
dependencies = [
 "cordyceps",
 "loom 0.7.1",
 "mycelium-bitfield",
 "pin-project",
 "portable-atomic",
]

[[package]]
name = "matchers"
version = "0.1.0"
source = "registry+https://github.com/rust-lang/crates.io-index"
checksum = "8263075bb86c5a1b1427b5ae862e8889656f126e9f77c484496e8b47cf5c5558"
dependencies = [
 "regex-automata 0.1.10",
]

[[package]]
name = "memchr"
version = "2.6.4"
source = "registry+https://github.com/rust-lang/crates.io-index"
checksum = "f665ee40bc4a3c5590afb1e9677db74a508659dfd71e126420da8274909a0167"

[[package]]
name = "miniz_oxide"
version = "0.7.1"
source = "registry+https://github.com/rust-lang/crates.io-index"
checksum = "e7810e0be55b428ada41041c41f32c9f1a42817901b4ccf45fa3d4b6561e74c7"
dependencies = [
 "adler",
]

[[package]]
name = "mycelium-bitfield"
version = "0.1.3"
source = "registry+https://github.com/rust-lang/crates.io-index"
checksum = "1178a37e39d26b8c3bbd3197460a59939ca2b8fe002ea92c1d9a1ba87c203d85"

[[package]]
name = "nu-ansi-term"
version = "0.46.0"
source = "registry+https://github.com/rust-lang/crates.io-index"
checksum = "77a8165726e8236064dbb45459242600304b42a5ea24ee2948e18e023bf7ba84"
dependencies = [
 "overload",
 "winapi",
]

[[package]]
name = "num_cpus"
version = "1.16.0"
source = "registry+https://github.com/rust-lang/crates.io-index"
checksum = "4161fcb6d602d4d2081af7c3a45852d875a03dd337a6bfdd6e06407b61342a43"
dependencies = [
 "hermit-abi",
 "libc",
]

[[package]]
name = "nusb"
version = "0.1.7"
source = "registry+https://github.com/rust-lang/crates.io-index"
checksum = "1ac267a828c32759883a6097809fc4c32d76925099725aae562717cb023b431c"
dependencies = [
 "atomic-waker",
 "core-foundation",
 "core-foundation-sys",
 "io-kit-sys",
 "log",
 "once_cell",
 "rustix",
 "slab",
 "windows-sys 0.48.0",
]

[[package]]
name = "object"
version = "0.32.1"
source = "registry+https://github.com/rust-lang/crates.io-index"
checksum = "9cf5f9dd3933bd50a9e1f149ec995f39ae2c496d31fd772c1fd45ebc27e902b0"
dependencies = [
 "memchr",
]

[[package]]
name = "once_cell"
version = "1.18.0"
source = "registry+https://github.com/rust-lang/crates.io-index"
checksum = "dd8b5dd2ae5ed71462c540258bedcb51965123ad7e7ccf4b9a8cafaa4a63576d"

[[package]]
name = "overload"
version = "0.1.1"
source = "registry+https://github.com/rust-lang/crates.io-index"
checksum = "b15813163c1d831bf4a13c3610c05c0d03b39feb07f7e09fa234dac9b15aaf39"

[[package]]
name = "pin-project"
version = "1.1.3"
source = "registry+https://github.com/rust-lang/crates.io-index"
checksum = "fda4ed1c6c173e3fc7a83629421152e01d7b1f9b7f65fb301e490e8cfc656422"
dependencies = [
 "pin-project-internal",
]

[[package]]
name = "pin-project-internal"
version = "1.1.3"
source = "registry+https://github.com/rust-lang/crates.io-index"
checksum = "4359fd9c9171ec6e8c62926d6faaf553a8dc3f64e1507e76da7911b4f6a04405"
dependencies = [
 "proc-macro2",
 "quote",
 "syn 2.0.39",
]

[[package]]
name = "pin-project-lite"
version = "0.2.13"
source = "registry+https://github.com/rust-lang/crates.io-index"
checksum = "8afb450f006bf6385ca15ef45d71d2288452bc3683ce2e2cacc0d18e4be60b58"

[[package]]
name = "portable-atomic"
version = "1.5.1"
source = "registry+https://github.com/rust-lang/crates.io-index"
checksum = "3bccab0e7fd7cc19f820a1c8c91720af652d0c88dc9664dd72aef2614f04af3b"

[[package]]
name = "postcard"
version = "1.0.8"
source = "registry+https://github.com/rust-lang/crates.io-index"
checksum = "a55c51ee6c0db07e68448e336cf8ea4131a620edefebf9893e759b2d793420f8"
dependencies = [
 "cobs",
 "const_format",
 "embedded-io",
 "heapless 0.7.16",
 "postcard-derive",
 "serde",
]

[[package]]
name = "postcard-derive"
version = "0.1.1"
source = "registry+https://github.com/rust-lang/crates.io-index"
checksum = "fc4b01218787dd4420daf63875163a787a78294ad48a24e9f6fa8c6507759a79"
dependencies = [
 "proc-macro2",
 "quote",
 "syn 1.0.109",
]

[[package]]
name = "postcard-rpc"
<<<<<<< HEAD
version = "0.4.0"
=======
version = "0.4.2"
>>>>>>> e1108539
dependencies = [
 "heapless 0.8.0",
 "maitake-sync",
 "nusb",
 "postcard",
 "serde",
 "tokio",
 "tracing",
]

[[package]]
name = "ppv-lite86"
version = "0.2.17"
source = "registry+https://github.com/rust-lang/crates.io-index"
checksum = "5b40af805b3121feab8a3c29f04d8ad262fa8e0561883e7653e024ae4479e6de"

[[package]]
name = "proc-macro2"
version = "1.0.69"
source = "registry+https://github.com/rust-lang/crates.io-index"
checksum = "134c189feb4956b20f6f547d2cf727d4c0fe06722b20a0eec87ed445a97f92da"
dependencies = [
 "unicode-ident",
]

[[package]]
name = "quote"
version = "1.0.33"
source = "registry+https://github.com/rust-lang/crates.io-index"
checksum = "5267fca4496028628a95160fc423a33e8b2e6af8a5302579e322e4b520293cae"
dependencies = [
 "proc-macro2",
]

[[package]]
name = "rand"
version = "0.8.5"
source = "registry+https://github.com/rust-lang/crates.io-index"
checksum = "34af8d1a0e25924bc5b7c43c079c942339d8f0a8b57c39049bef581b46327404"
dependencies = [
 "libc",
 "rand_chacha",
 "rand_core",
]

[[package]]
name = "rand_chacha"
version = "0.3.1"
source = "registry+https://github.com/rust-lang/crates.io-index"
checksum = "e6c10a63a0fa32252be49d21e7709d4d4baf8d231c2dbce1eaa8141b9b127d88"
dependencies = [
 "ppv-lite86",
 "rand_core",
]

[[package]]
name = "rand_core"
version = "0.6.4"
source = "registry+https://github.com/rust-lang/crates.io-index"
checksum = "ec0be4795e2f6a28069bec0b5ff3e2ac9bafc99e6a9a7dc3547996c5c816922c"
dependencies = [
 "getrandom",
]

[[package]]
name = "regex"
version = "1.10.2"
source = "registry+https://github.com/rust-lang/crates.io-index"
checksum = "380b951a9c5e80ddfd6136919eef32310721aa4aacd4889a8d39124b026ab343"
dependencies = [
 "aho-corasick",
 "memchr",
 "regex-automata 0.4.3",
 "regex-syntax 0.8.2",
]

[[package]]
name = "regex-automata"
version = "0.1.10"
source = "registry+https://github.com/rust-lang/crates.io-index"
checksum = "6c230d73fb8d8c1b9c0b3135c5142a8acee3a0558fb8db5cf1cb65f8d7862132"
dependencies = [
 "regex-syntax 0.6.29",
]

[[package]]
name = "regex-automata"
version = "0.4.3"
source = "registry+https://github.com/rust-lang/crates.io-index"
checksum = "5f804c7828047e88b2d32e2d7fe5a105da8ee3264f01902f796c8e067dc2483f"
dependencies = [
 "aho-corasick",
 "memchr",
 "regex-syntax 0.8.2",
]

[[package]]
name = "regex-syntax"
version = "0.6.29"
source = "registry+https://github.com/rust-lang/crates.io-index"
checksum = "f162c6dd7b008981e4d40210aca20b4bd0f9b60ca9271061b07f78537722f2e1"

[[package]]
name = "regex-syntax"
version = "0.8.2"
source = "registry+https://github.com/rust-lang/crates.io-index"
checksum = "c08c74e62047bb2de4ff487b251e4a92e24f48745648451635cec7d591162d9f"

[[package]]
name = "rustc-demangle"
version = "0.1.23"
source = "registry+https://github.com/rust-lang/crates.io-index"
checksum = "d626bb9dae77e28219937af045c257c28bfd3f69333c512553507f5f9798cb76"

[[package]]
name = "rustc_version"
version = "0.4.0"
source = "registry+https://github.com/rust-lang/crates.io-index"
checksum = "bfa0f585226d2e68097d4f95d113b15b83a82e819ab25717ec0590d9584ef366"
dependencies = [
 "semver",
]

[[package]]
name = "rustix"
version = "0.38.28"
source = "registry+https://github.com/rust-lang/crates.io-index"
checksum = "72e572a5e8ca657d7366229cdde4bd14c4eb5499a9573d4d366fe1b599daa316"
dependencies = [
 "bitflags",
 "errno",
 "libc",
 "linux-raw-sys",
 "windows-sys 0.52.0",
]

[[package]]
name = "rustversion"
version = "1.0.14"
source = "registry+https://github.com/rust-lang/crates.io-index"
checksum = "7ffc183a10b4478d04cbbbfc96d0873219d962dd5accaff2ffbd4ceb7df837f4"

[[package]]
name = "scoped-tls"
version = "1.0.1"
source = "registry+https://github.com/rust-lang/crates.io-index"
checksum = "e1cf6437eb19a8f4a6cc0f7dca544973b0b78843adbfeb3683d1a94a0024a294"

[[package]]
name = "scopeguard"
version = "1.2.0"
source = "registry+https://github.com/rust-lang/crates.io-index"
checksum = "94143f37725109f92c262ed2cf5e59bce7498c01bcc1502d7b9afe439a4e9f49"

[[package]]
name = "semver"
version = "1.0.20"
source = "registry+https://github.com/rust-lang/crates.io-index"
checksum = "836fa6a3e1e547f9a2c4040802ec865b5d85f4014efe00555d7090a3dcaa1090"

[[package]]
name = "serde"
version = "1.0.192"
source = "registry+https://github.com/rust-lang/crates.io-index"
checksum = "bca2a08484b285dcb282d0f67b26cadc0df8b19f8c12502c13d966bf9482f001"
dependencies = [
 "serde_derive",
]

[[package]]
name = "serde_derive"
version = "1.0.192"
source = "registry+https://github.com/rust-lang/crates.io-index"
checksum = "d6c7207fbec9faa48073f3e3074cbe553af6ea512d7c21ba46e434e70ea9fbc1"
dependencies = [
 "proc-macro2",
 "quote",
 "syn 2.0.39",
]

[[package]]
name = "sharded-slab"
version = "0.1.7"
source = "registry+https://github.com/rust-lang/crates.io-index"
checksum = "f40ca3c46823713e0d4209592e8d6e826aa57e928f09752619fc696c499637f6"
dependencies = [
 "lazy_static",
]

[[package]]
name = "slab"
version = "0.4.9"
source = "registry+https://github.com/rust-lang/crates.io-index"
checksum = "8f92a496fb766b417c996b9c5e57daf2f7ad3b0bebe1ccfca4856390e3d3bb67"
dependencies = [
 "autocfg",
]

[[package]]
name = "smallvec"
version = "1.11.2"
source = "registry+https://github.com/rust-lang/crates.io-index"
checksum = "4dccd0940a2dcdf68d092b8cbab7dc0ad8fa938bf95787e1b916b0e3d0e8e970"

[[package]]
name = "spin"
version = "0.9.8"
source = "registry+https://github.com/rust-lang/crates.io-index"
checksum = "6980e8d7511241f8acf4aebddbb1ff938df5eebe98691418c4468d0b72a96a67"
dependencies = [
 "lock_api",
]

[[package]]
name = "stable_deref_trait"
version = "1.2.0"
source = "registry+https://github.com/rust-lang/crates.io-index"
checksum = "a8f112729512f8e442d81f95a8a7ddf2b7c6b8a1a6f509a95864142b30cab2d3"

[[package]]
name = "syn"
version = "1.0.109"
source = "registry+https://github.com/rust-lang/crates.io-index"
checksum = "72b64191b275b66ffe2469e8af2c1cfe3bafa67b529ead792a6d0160888b4237"
dependencies = [
 "proc-macro2",
 "quote",
 "unicode-ident",
]

[[package]]
name = "syn"
version = "2.0.39"
source = "registry+https://github.com/rust-lang/crates.io-index"
checksum = "23e78b90f2fcf45d3e842032ce32e3f2d1545ba6636271dcbf24fa306d87be7a"
dependencies = [
 "proc-macro2",
 "quote",
 "unicode-ident",
]

[[package]]
name = "thread_local"
version = "1.1.7"
source = "registry+https://github.com/rust-lang/crates.io-index"
checksum = "3fdd6f064ccff2d6567adcb3873ca630700f00b5ad3f060c25b5dcfd9a4ce152"
dependencies = [
 "cfg-if",
 "once_cell",
]

[[package]]
name = "tokio"
version = "1.33.0"
source = "registry+https://github.com/rust-lang/crates.io-index"
checksum = "4f38200e3ef7995e5ef13baec2f432a6da0aa9ac495b2c0e8f3b7eec2c92d653"
dependencies = [
 "backtrace",
 "bytes",
 "num_cpus",
 "pin-project-lite",
 "tokio-macros",
]

[[package]]
name = "tokio-macros"
version = "2.1.0"
source = "registry+https://github.com/rust-lang/crates.io-index"
checksum = "630bdcf245f78637c13ec01ffae6187cca34625e8c63150d424b59e55af2675e"
dependencies = [
 "proc-macro2",
 "quote",
 "syn 2.0.39",
]

[[package]]
name = "tracing"
version = "0.1.40"
source = "registry+https://github.com/rust-lang/crates.io-index"
checksum = "c3523ab5a71916ccf420eebdf5521fcef02141234bbc0b8a49f2fdc4544364ef"
dependencies = [
 "pin-project-lite",
 "tracing-attributes",
 "tracing-core",
]

[[package]]
name = "tracing-attributes"
version = "0.1.27"
source = "registry+https://github.com/rust-lang/crates.io-index"
checksum = "34704c8d6ebcbc939824180af020566b01a7c01f80641264eba0999f6c2b6be7"
dependencies = [
 "proc-macro2",
 "quote",
 "syn 2.0.39",
]

[[package]]
name = "tracing-core"
version = "0.1.32"
source = "registry+https://github.com/rust-lang/crates.io-index"
checksum = "c06d3da6113f116aaee68e4d601191614c9053067f9ab7f6edbcb161237daa54"
dependencies = [
 "once_cell",
 "valuable",
]

[[package]]
name = "tracing-log"
version = "0.2.0"
source = "registry+https://github.com/rust-lang/crates.io-index"
checksum = "ee855f1f400bd0e5c02d150ae5de3840039a3f54b025156404e34c23c03f47c3"
dependencies = [
 "log",
 "once_cell",
 "tracing-core",
]

[[package]]
name = "tracing-subscriber"
version = "0.3.18"
source = "registry+https://github.com/rust-lang/crates.io-index"
checksum = "ad0f048c97dbd9faa9b7df56362b8ebcaa52adb06b498c050d2f4e32f90a7a8b"
dependencies = [
 "matchers",
 "nu-ansi-term",
 "once_cell",
 "regex",
 "sharded-slab",
 "smallvec",
 "thread_local",
 "tracing",
 "tracing-core",
 "tracing-log",
]

[[package]]
name = "unicode-ident"
version = "1.0.12"
source = "registry+https://github.com/rust-lang/crates.io-index"
checksum = "3354b9ac3fae1ff6755cb6db53683adb661634f67557942dea4facebec0fee4b"

[[package]]
name = "unicode-xid"
version = "0.2.4"
source = "registry+https://github.com/rust-lang/crates.io-index"
checksum = "f962df74c8c05a667b5ee8bcf162993134c104e96440b663c8daa176dc772d8c"

[[package]]
name = "valuable"
version = "0.1.0"
source = "registry+https://github.com/rust-lang/crates.io-index"
checksum = "830b7e5d4d90034032940e4ace0d9a9a057e7a45cd94e6c007832e39edb82f6d"

[[package]]
name = "wasi"
version = "0.11.0+wasi-snapshot-preview1"
source = "registry+https://github.com/rust-lang/crates.io-index"
checksum = "9c8d87e72b64a3b4db28d11ce29237c246188f4f51057d65a7eab63b7987e423"

[[package]]
name = "winapi"
version = "0.3.9"
source = "registry+https://github.com/rust-lang/crates.io-index"
checksum = "5c839a674fcd7a98952e593242ea400abe93992746761e38641405d28b00f419"
dependencies = [
 "winapi-i686-pc-windows-gnu",
 "winapi-x86_64-pc-windows-gnu",
]

[[package]]
name = "winapi-i686-pc-windows-gnu"
version = "0.4.0"
source = "registry+https://github.com/rust-lang/crates.io-index"
checksum = "ac3b87c63620426dd9b991e5ce0329eff545bccbbb34f3be09ff6fb6ab51b7b6"

[[package]]
name = "winapi-x86_64-pc-windows-gnu"
version = "0.4.0"
source = "registry+https://github.com/rust-lang/crates.io-index"
checksum = "712e227841d057c1ee1cd2fb22fa7e5a5461ae8e48fa2ca79ec42cfc1931183f"

[[package]]
name = "windows"
version = "0.48.0"
source = "registry+https://github.com/rust-lang/crates.io-index"
checksum = "e686886bc078bc1b0b600cac0147aadb815089b6e4da64016cbd754b6342700f"
dependencies = [
 "windows-targets 0.48.5",
]

[[package]]
name = "windows-sys"
version = "0.48.0"
source = "registry+https://github.com/rust-lang/crates.io-index"
checksum = "677d2418bec65e3338edb076e806bc1ec15693c5d0104683f2efe857f61056a9"
dependencies = [
 "windows-targets 0.48.5",
]

[[package]]
name = "windows-sys"
version = "0.52.0"
source = "registry+https://github.com/rust-lang/crates.io-index"
checksum = "282be5f36a8ce781fad8c8ae18fa3f9beff57ec1b52cb3de0789201425d9a33d"
dependencies = [
 "windows-targets 0.52.4",
]

[[package]]
name = "windows-targets"
version = "0.48.5"
source = "registry+https://github.com/rust-lang/crates.io-index"
checksum = "9a2fa6e2155d7247be68c096456083145c183cbbbc2764150dda45a87197940c"
dependencies = [
 "windows_aarch64_gnullvm 0.48.5",
 "windows_aarch64_msvc 0.48.5",
 "windows_i686_gnu 0.48.5",
 "windows_i686_msvc 0.48.5",
 "windows_x86_64_gnu 0.48.5",
 "windows_x86_64_gnullvm 0.48.5",
 "windows_x86_64_msvc 0.48.5",
]

[[package]]
name = "windows-targets"
version = "0.52.4"
source = "registry+https://github.com/rust-lang/crates.io-index"
checksum = "7dd37b7e5ab9018759f893a1952c9420d060016fc19a472b4bb20d1bdd694d1b"
dependencies = [
 "windows_aarch64_gnullvm 0.52.4",
 "windows_aarch64_msvc 0.52.4",
 "windows_i686_gnu 0.52.4",
 "windows_i686_msvc 0.52.4",
 "windows_x86_64_gnu 0.52.4",
 "windows_x86_64_gnullvm 0.52.4",
 "windows_x86_64_msvc 0.52.4",
]

[[package]]
name = "windows_aarch64_gnullvm"
version = "0.48.5"
source = "registry+https://github.com/rust-lang/crates.io-index"
checksum = "2b38e32f0abccf9987a4e3079dfb67dcd799fb61361e53e2882c3cbaf0d905d8"

[[package]]
name = "windows_aarch64_gnullvm"
version = "0.52.4"
source = "registry+https://github.com/rust-lang/crates.io-index"
checksum = "bcf46cf4c365c6f2d1cc93ce535f2c8b244591df96ceee75d8e83deb70a9cac9"

[[package]]
name = "windows_aarch64_msvc"
version = "0.48.5"
source = "registry+https://github.com/rust-lang/crates.io-index"
checksum = "dc35310971f3b2dbbf3f0690a219f40e2d9afcf64f9ab7cc1be722937c26b4bc"

[[package]]
name = "windows_aarch64_msvc"
version = "0.52.4"
source = "registry+https://github.com/rust-lang/crates.io-index"
checksum = "da9f259dd3bcf6990b55bffd094c4f7235817ba4ceebde8e6d11cd0c5633b675"

[[package]]
name = "windows_i686_gnu"
version = "0.48.5"
source = "registry+https://github.com/rust-lang/crates.io-index"
checksum = "a75915e7def60c94dcef72200b9a8e58e5091744960da64ec734a6c6e9b3743e"

[[package]]
name = "windows_i686_gnu"
version = "0.52.4"
source = "registry+https://github.com/rust-lang/crates.io-index"
checksum = "b474d8268f99e0995f25b9f095bc7434632601028cf86590aea5c8a5cb7801d3"

[[package]]
name = "windows_i686_msvc"
version = "0.48.5"
source = "registry+https://github.com/rust-lang/crates.io-index"
checksum = "8f55c233f70c4b27f66c523580f78f1004e8b5a8b659e05a4eb49d4166cca406"

[[package]]
name = "windows_i686_msvc"
version = "0.52.4"
source = "registry+https://github.com/rust-lang/crates.io-index"
checksum = "1515e9a29e5bed743cb4415a9ecf5dfca648ce85ee42e15873c3cd8610ff8e02"

[[package]]
name = "windows_x86_64_gnu"
version = "0.48.5"
source = "registry+https://github.com/rust-lang/crates.io-index"
checksum = "53d40abd2583d23e4718fddf1ebec84dbff8381c07cae67ff7768bbf19c6718e"

[[package]]
name = "windows_x86_64_gnu"
version = "0.52.4"
source = "registry+https://github.com/rust-lang/crates.io-index"
checksum = "5eee091590e89cc02ad514ffe3ead9eb6b660aedca2183455434b93546371a03"

[[package]]
name = "windows_x86_64_gnullvm"
version = "0.48.5"
source = "registry+https://github.com/rust-lang/crates.io-index"
checksum = "0b7b52767868a23d5bab768e390dc5f5c55825b6d30b86c844ff2dc7414044cc"

[[package]]
name = "windows_x86_64_gnullvm"
version = "0.52.4"
source = "registry+https://github.com/rust-lang/crates.io-index"
checksum = "77ca79f2451b49fa9e2af39f0747fe999fcda4f5e241b2898624dca97a1f2177"

[[package]]
name = "windows_x86_64_msvc"
version = "0.48.5"
source = "registry+https://github.com/rust-lang/crates.io-index"
checksum = "ed94fce61571a4006852b7389a063ab983c02eb1bb37b47f8272ce92d06d9538"

[[package]]
name = "windows_x86_64_msvc"
version = "0.52.4"
source = "registry+https://github.com/rust-lang/crates.io-index"
checksum = "32b752e52a2da0ddfbdbcc6fceadfeede4c939ed16d13e648833a61dfb611ed8"<|MERGE_RESOLUTION|>--- conflicted
+++ resolved
@@ -509,11 +509,7 @@
 
 [[package]]
 name = "postcard-rpc"
-<<<<<<< HEAD
-version = "0.4.0"
-=======
 version = "0.4.2"
->>>>>>> e1108539
 dependencies = [
  "heapless 0.8.0",
  "maitake-sync",
