//! Implementation that uses channels for local testing

use core::{
    convert::Infallible,
    future::{pending, Future},
    sync::atomic::{AtomicU32, Ordering},
};
use std::sync::Arc;

use crate::{
    header::{VarHeader, VarKey, VarKeyKind, VarSeq},
    host_client::util::Stopper,
    server::{
        AsWireRxErrorKind, AsWireTxErrorKind, WireRx, WireRxErrorKind, WireSpawn, WireTx,
        WireTxErrorKind,
    },
    standard_icd::LoggingTopic,
    Topic,
};
use core::fmt::Arguments;
use thiserror::Error;
use tokio::{select, sync::mpsc};

//////////////////////////////////////////////////////////////////////////////
// DISPATCH IMPL
//////////////////////////////////////////////////////////////////////////////

/// A collection of types and aliases useful for importing the correct types
pub mod dispatch_impl {
    pub use crate::host_client::util::Stopper;
    use crate::{
        header::VarKeyKind,
        server::{Dispatch, Server},
    };

    pub use super::tokio_spawn as spawn_fn;

    /// The settings necessary for creating a new channel server
    pub struct Settings {
        /// The frame sender
        pub tx: WireTxImpl,
        /// The frame receiver
        pub rx: WireRxImpl,
        /// The size of the receive buffer
        pub buf: usize,
        /// The sender key size to use
        pub kkind: VarKeyKind,
    }

    /// Type alias for `WireTx` impl
    pub type WireTxImpl = super::ChannelWireTx;
    /// Type alias for `WireRx` impl
    pub type WireRxImpl = super::ChannelWireRx;
    /// Type alias for `WireSpawn` impl
    pub type WireSpawnImpl = super::ChannelWireSpawn;
    /// Type alias for the receive buffer
    pub type WireRxBuf = Box<[u8]>;

    /// Create a new server using the [`Settings`] and [`Dispatch`] implementation
    pub fn new_server<D>(
        dispatch: D,
        settings: Settings,
    ) -> crate::server::Server<WireTxImpl, WireRxImpl, WireRxBuf, D>
    where
        D: Dispatch<Tx = WireTxImpl>,
    {
        let buf = vec![0; settings.buf];
        Server::new(
            settings.tx,
            settings.rx,
            buf.into_boxed_slice(),
            dispatch,
            settings.kkind,
        )
    }

    /// Create a new server using the [`Settings`] and [`Dispatch`] implementation
    ///
    /// Also returns a [`Stopper`] that can be used to halt the server's operation
    pub fn new_server_stoppable<D>(
        dispatch: D,
        mut settings: Settings,
    ) -> (
        crate::server::Server<WireTxImpl, WireRxImpl, WireRxBuf, D>,
        Stopper,
    )
    where
        D: Dispatch<Tx = WireTxImpl>,
    {
        let stopper = Stopper::new();
        settings.tx.set_stopper(stopper.clone());
        settings.rx.set_stopper(stopper.clone());
        let buf = vec![0; settings.buf];
        let me = Server::new(
            settings.tx,
            settings.rx,
            buf.into_boxed_slice(),
            dispatch,
            settings.kkind,
        );
        (me, stopper)
    }
}

//////////////////////////////////////////////////////////////////////////////
// TX
//////////////////////////////////////////////////////////////////////////////

/// A [`WireTx`] impl using tokio mpsc channels
#[derive(Clone)]
pub struct ChannelWireTx {
    tx: mpsc::Sender<Vec<u8>>,
    log_ctr: Arc<AtomicU32>,
    stopper: Option<Stopper>,
}

impl ChannelWireTx {
    /// Create a new [`ChannelWireTx`]
    pub fn new(tx: mpsc::Sender<Vec<u8>>) -> Self {
        Self {
            tx,
            log_ctr: Arc::new(AtomicU32::new(0)),
            stopper: None,
        }
    }

    /// Add a stopper to listen for "close" methods
    pub fn set_stopper(&mut self, stopper: Stopper) {
        self.stopper = Some(stopper);
    }

    async fn inner_send(&self, msg: Vec<u8>) -> Result<(), ChannelWireTxError> {
        let stop_fut = async {
            if let Some(s) = self.stopper.as_ref() {
                s.wait_stopped().await;
            } else {
                pending::<()>().await;
            }
        };
        select! {
            _ = stop_fut => {
                Err(ChannelWireTxError::ChannelClosed)
            }
            res = self.tx.send(msg) => {
                match res {
                    Ok(()) => Ok(()),
                    Err(_) => Err(ChannelWireTxError::ChannelClosed)
                }
            }
        }
    }
}

impl WireTx for ChannelWireTx {
    type Error = ChannelWireTxError;

    async fn send<T: serde::Serialize + ?Sized>(
        &self,
        hdr: crate::header::VarHeader,
        msg: &T,
    ) -> Result<(), Self::Error> {
        let mut hdr_ser = hdr.write_to_vec();
        let bdy_ser = postcard::to_stdvec(msg).unwrap();
        hdr_ser.extend_from_slice(&bdy_ser);
        self.inner_send(hdr_ser).await
    }

    async fn send_raw(&self, buf: &[u8]) -> Result<(), Self::Error> {
        let buf = buf.to_vec();
        self.inner_send(buf).await
    }

    async fn send_log_str(&self, kkind: VarKeyKind, s: &str) -> Result<(), Self::Error> {
        let ctr = self.log_ctr.fetch_add(1, Ordering::Relaxed);
        let key = match kkind {
            VarKeyKind::Key1 => VarKey::Key1(LoggingTopic::TOPIC_KEY1),
            VarKeyKind::Key2 => VarKey::Key2(LoggingTopic::TOPIC_KEY2),
            VarKeyKind::Key4 => VarKey::Key4(LoggingTopic::TOPIC_KEY4),
            VarKeyKind::Key8 => VarKey::Key8(LoggingTopic::TOPIC_KEY),
        };
        let wh = VarHeader {
            key,
            seq_no: VarSeq::Seq4(ctr),
        };
        let msg = s.to_string();

        self.send::<<LoggingTopic as Topic>::Message>(wh, &msg)
            .await
    }

    async fn send_log_fmt<'a>(
        &self,
        kkind: VarKeyKind,
        a: Arguments<'a>,
    ) -> Result<(), Self::Error> {
        let ctr = self.log_ctr.fetch_add(1, Ordering::Relaxed);
        let key = match kkind {
            VarKeyKind::Key1 => VarKey::Key1(LoggingTopic::TOPIC_KEY1),
            VarKeyKind::Key2 => VarKey::Key2(LoggingTopic::TOPIC_KEY2),
            VarKeyKind::Key4 => VarKey::Key4(LoggingTopic::TOPIC_KEY4),
            VarKeyKind::Key8 => VarKey::Key8(LoggingTopic::TOPIC_KEY),
        };
        let wh = VarHeader {
            key,
            seq_no: VarSeq::Seq4(ctr),
        };
        let mut buf = wh.write_to_vec();
        let msg = format!("{a}");
        let msg = postcard::to_stdvec(&msg).unwrap();
        buf.extend_from_slice(&msg);
        self.inner_send(buf).await
    }
}

/// A wire tx error
<<<<<<< HEAD
#[derive(Debug)]
#[cfg_attr(feature = "defmt", derive(defmt::Format))]
=======
#[derive(Debug, Error)]
>>>>>>> f2d97af8
pub enum ChannelWireTxError {
    /// The receiver closed the channel
    #[error("channel closed")]
    ChannelClosed,
}

impl AsWireTxErrorKind for ChannelWireTxError {
    fn as_kind(&self) -> WireTxErrorKind {
        match self {
            ChannelWireTxError::ChannelClosed => WireTxErrorKind::ConnectionClosed,
        }
    }
}

//////////////////////////////////////////////////////////////////////////////
// RX
//////////////////////////////////////////////////////////////////////////////

/// A [`WireRx`] impl using tokio mpsc channels
pub struct ChannelWireRx {
    rx: mpsc::Receiver<Vec<u8>>,
    stopper: Option<Stopper>,
}

impl ChannelWireRx {
    /// Create a new [`ChannelWireRx`]
    pub fn new(rx: mpsc::Receiver<Vec<u8>>) -> Self {
        Self { rx, stopper: None }
    }

    /// Add a stopper to listen for "close" methods
    pub fn set_stopper(&mut self, stopper: Stopper) {
        self.stopper = Some(stopper);
    }
}

impl WireRx for ChannelWireRx {
    type Error = ChannelWireRxError;

    async fn receive<'a>(&mut self, buf: &'a mut [u8]) -> Result<&'a mut [u8], Self::Error> {
        // todo: some kind of receive_owned?
        let ChannelWireRx { rx, stopper } = self;
        let stop_fut = async {
            if let Some(s) = stopper.as_ref() {
                s.wait_stopped().await;
            } else {
                pending::<()>().await;
            }
        };

        select! {
            _ = stop_fut => {
                Err(ChannelWireRxError::ChannelClosed)
            }
            msg = rx.recv() => {
                let msg = msg.ok_or(ChannelWireRxError::ChannelClosed)?;
                let out = buf
                    .get_mut(..msg.len())
                    .ok_or(ChannelWireRxError::MessageTooLarge)?;
                out.copy_from_slice(&msg);
                Ok(out)
            }
        }
    }
}

/// A wire rx error
<<<<<<< HEAD
#[derive(Debug)]
#[cfg_attr(feature = "defmt", derive(defmt::Format))]
=======
#[derive(Debug, Error)]
>>>>>>> f2d97af8
pub enum ChannelWireRxError {
    /// The sender closed the channel
    #[error("channel closed")]
    ChannelClosed,
    /// The sender sent a too-large message
    #[error("message too large")]
    MessageTooLarge,
}

impl AsWireRxErrorKind for ChannelWireRxError {
    fn as_kind(&self) -> WireRxErrorKind {
        match self {
            ChannelWireRxError::ChannelClosed => WireRxErrorKind::ConnectionClosed,
            ChannelWireRxError::MessageTooLarge => WireRxErrorKind::ReceivedMessageTooLarge,
        }
    }
}

//////////////////////////////////////////////////////////////////////////////
// SPAWN
//////////////////////////////////////////////////////////////////////////////

/// A wire spawn implementation
#[derive(Clone)]
pub struct ChannelWireSpawn;

impl WireSpawn for ChannelWireSpawn {
    type Error = Infallible;

    type Info = ();

    fn info(&self) -> &Self::Info {
        &()
    }
}

/// Spawn a task using tokio
pub fn tokio_spawn<Sp, F>(_sp: &Sp, fut: F) -> Result<(), Sp::Error>
where
    Sp: WireSpawn<Error = Infallible, Info = ()>,
    F: Future<Output = ()> + 'static + Send,
{
    tokio::task::spawn(fut);
    Ok(())
}<|MERGE_RESOLUTION|>--- conflicted
+++ resolved
@@ -213,12 +213,8 @@
 }
 
 /// A wire tx error
-<<<<<<< HEAD
-#[derive(Debug)]
+#[derive(Debug, Error)]
 #[cfg_attr(feature = "defmt", derive(defmt::Format))]
-=======
-#[derive(Debug, Error)]
->>>>>>> f2d97af8
 pub enum ChannelWireTxError {
     /// The receiver closed the channel
     #[error("channel closed")]
@@ -286,12 +282,8 @@
 }
 
 /// A wire rx error
-<<<<<<< HEAD
-#[derive(Debug)]
+#[derive(Debug, Error)]
 #[cfg_attr(feature = "defmt", derive(defmt::Format))]
-=======
-#[derive(Debug, Error)]
->>>>>>> f2d97af8
 pub enum ChannelWireRxError {
     /// The sender closed the channel
     #[error("channel closed")]
