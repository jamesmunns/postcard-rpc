[package]
name = "postcard-rpc"
version = "0.4.2"
authors = ["James Munns <james@onevariable.com>"]
edition = "2021"
repository = "https://github.com/jamesmunns/postcard-rpc"
description = "A no_std + serde compatible RPC library for Rust"
license = "MIT OR Apache-2.0"
categories = [
    "embedded",
    "no-std",
]
keywords = [
    "serde",
    "cobs",
    "framing",
]
documentation = "https://docs.rs/postcard-rpc/"
readme = "../../README.md"

[package.metadata.docs.rs]
all-features = true
rustdoc-args = ["--cfg", "doc_cfg"]

[dependencies]
cobs = { version = "0.2.3", optional = true, default-features = false }
defmt = { version = "0.3.5", optional = true }
heapless = "0.8.0"
postcard = { version = "1.0.8", features = ["experimental-derive"] }
serde = { version = "1.0.192", default-features = false, features = ["derive"] }

#
# std-only features
#

[dependencies.nusb]
version = "0.1"
optional = true

[dependencies.tokio-serial]
version = "5.4.4"
optional = true

[dependencies.maitake-sync]
version = "0.1.0"
optional = true

[dependencies.tokio]
version = "1.33.0"
features = ["sync", "rt", "macros", "io-util"]
optional = true

<<<<<<< HEAD
[dependencies.embassy-usb]
version = "0.1"
optional = true

[dependencies.embassy-sync]
version = "0.5"
optional = true

[dependencies.static_cell]
version = "2.0"
optional = true

=======
>>>>>>> e1108539
[dependencies.tracing]
version = "0.1"
optional = true

[features]
default = [
    "embassy-usb-0_1-server"
]
test-utils = [
    "use-std",
]
use-std = [
    "dep:maitake-sync",
    "dep:tokio",
    "postcard/use-std",
    "dep:tracing"
]
cobs-serial = [
    "cobs/use_std",
    "dep:tokio-serial",
]
raw-nusb = [
    "dep:nusb",
    "use-std",
<<<<<<< HEAD
]
embassy-usb-0_1-server = [
    "dep:embassy-usb",
    "dep:embassy-sync",
    "dep:static_cell",
=======
>>>>>>> e1108539
]<|MERGE_RESOLUTION|>--- conflicted
+++ resolved
@@ -50,7 +50,14 @@
 features = ["sync", "rt", "macros", "io-util"]
 optional = true
 
-<<<<<<< HEAD
+[dependencies.tracing]
+version = "0.1"
+optional = true
+
+#
+# no_std-only features
+#
+
 [dependencies.embassy-usb]
 version = "0.1"
 optional = true
@@ -63,16 +70,16 @@
 version = "2.0"
 optional = true
 
-=======
->>>>>>> e1108539
-[dependencies.tracing]
-version = "0.1"
+#
+# Hacks
+#
+[dependencies.ssmarshal]
+version = "1.0"
 optional = true
+features = ["std"]
 
 [features]
-default = [
-    "embassy-usb-0_1-server"
-]
+default = []
 test-utils = [
     "use-std",
 ]
@@ -80,7 +87,7 @@
     "dep:maitake-sync",
     "dep:tokio",
     "postcard/use-std",
-    "dep:tracing"
+    "dep:tracing",
 ]
 cobs-serial = [
     "cobs/use_std",
@@ -89,12 +96,12 @@
 raw-nusb = [
     "dep:nusb",
     "use-std",
-<<<<<<< HEAD
 ]
 embassy-usb-0_1-server = [
     "dep:embassy-usb",
     "dep:embassy-sync",
     "dep:static_cell",
-=======
->>>>>>> e1108539
+]
+_docs-fix = [
+    "dep:ssmarshal",
 ]